--- conflicted
+++ resolved
@@ -169,13 +169,7 @@
 
     <!-- WebGL sahnesi -->
     <canvas id="webgl-canvas"></canvas>
-
-<<<<<<< HEAD
     <!-- Vite ile modül giriş dosyası -->
     <script type="module" src="index.js"></script>
-=======
-    <!-- Derlenmiş JavaScript dosyası -->
-    <script type="module" src="index.ts"></script>
->>>>>>> 3dbafa63
   </body>
 </html>