[project]
name = "bless-anime-game"
version = "1.0.0"
description = "3D anime-style action game with AI-powered mechanics"
author = "MyDemir"
timestamp = "2025-05-17 23:15:00"

[build]
dir = "build"
entry = "debug.wasm"
command = "npm run build:debug"

[build_release]
dir = "build"
<<<<<<< HEAD
entry = "release.wasm"
=======
entry = "release.wasm" # öneri denemesi 
>>>>>>> 3dbafa63
command = "npm run build:release"

[game]
engineVersion = "1.0.0"
renderEngine = "three.js"
aiSystem = true

[server]
port = 3000
host = "localhost"

[paths]
public = "public"
source = "src"
assets = "public/models"

[deployment]
permission = "public"
nodes = 1

[preview]
wasm = "build/debug.wasm"<|MERGE_RESOLUTION|>--- conflicted
+++ resolved
@@ -12,11 +12,7 @@
 
 [build_release]
 dir = "build"
-<<<<<<< HEAD
 entry = "release.wasm"
-=======
-entry = "release.wasm" # öneri denemesi 
->>>>>>> 3dbafa63
 command = "npm run build:release"
 
 [game]
